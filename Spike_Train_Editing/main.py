import sys
from os.path import join, dirname, realpath
Example_dir = dirname(realpath(__file__)) # directory of this file
modules_dir = join(Example_dir, '..') # directory with all modules
measurements_dir = join(Example_dir, '../measurements') # directory with all measurements
sys.path.append(modules_dir)
import numpy as np

import openhdemg.library as emg

from tkinter import filedialog 

from offline_EMG import EMG_Decomposition
from TMSiFileFormats.file_readers import Poly5Reader, Xdf_Reader, Edf_Reader
from EditMU import EditMU

grid_type = '4-8-L'


#filepath = filedialog.askopenfilename(title = 'Select data file', filetypes = (('data-file (.poly5)', '*.poly5'),('All files', '*.*')),initialdir=measurements_dir)
"""
if filepath == '':
    print("No file selected. Exiting the script.")
    sys.exit()  # Exit the script

### DISPLAY FILE
data = Poly5Reader(filepath)
mne_object = data.read_data_MNE(add_ch_locs = True)

info_mne = mne_object.info
ch_names = mne_object.info['ch_names']
samples_mne = mne_object._data

# Do not show not connected channels
show_chs = []
for idx, ch in enumerate(mne_object._data):
    if ch.any():
        show_chs = show_chs = np.hstack((show_chs,mne_object.info['ch_names'][idx]))
data_object = mne_object.pick(show_chs)
data_object.plot(scalings=dict(eeg = 250e-6), start= 0, duration = 5, n_channels = 5, title = filepath, block = True) 


### DECOMPOSE FILE

EMG_reject = []
print('START OFFLINE DECOMPOSITION')
offline_decomp = EMG_Decomposition(filepath=filepath, rejected_chan=EMG_reject)
offline_decomp.run(grid_name=grid_type)
filepath_decomp = offline_decomp.emg_obj.file_path_json
print("OFFLINE DECOMPOSITION DONE")
#"""

### DISPLAY DECOMPOSED MOTOR UNITS AND EDIT PEAKS
#emgfile = filepath_decomp
emgfile = emg.emg_from_json(r'C:\Manuel\Uni\Master\Stage\Code\tmsi-python-interface-main\tmsi-python-interface-main\measurements\Pre_25_b.json')

emgfile = emg.sort_mus(emgfile)
<<<<<<< HEAD
plotter = EditMU(emgfile)
=======
mupulses_before = emgfile["MUPULSES"][0]
plotter = IptsPlotter(emgfile)
mupulses_after = plotter.emgfile["MUPULSES"][0]
#emg.plot_mupulses(emgfile)

### GIVE OPTION TO EDIT MOTOR UNIT


>>>>>>> 8716931f
<|MERGE_RESOLUTION|>--- conflicted
+++ resolved
@@ -17,8 +17,8 @@
 grid_type = '4-8-L'
 
 
-#filepath = filedialog.askopenfilename(title = 'Select data file', filetypes = (('data-file (.poly5)', '*.poly5'),('All files', '*.*')),initialdir=measurements_dir)
-"""
+filepath = filedialog.askopenfilename(title = 'Select data file', filetypes = (('data-file (.poly5)', '*.poly5'),('All files', '*.*')),initialdir=measurements_dir)
+#"""
 if filepath == '':
     print("No file selected. Exiting the script.")
     sys.exit()  # Exit the script
@@ -31,18 +31,19 @@
 ch_names = mne_object.info['ch_names']
 samples_mne = mne_object._data
 
-# Do not show not connected channels
+# Do not show unconnected channels
 show_chs = []
 for idx, ch in enumerate(mne_object._data):
     if ch.any():
         show_chs = show_chs = np.hstack((show_chs,mne_object.info['ch_names'][idx]))
 data_object = mne_object.pick(show_chs)
 data_object.plot(scalings=dict(eeg = 250e-6), start= 0, duration = 5, n_channels = 5, title = filepath, block = True) 
+#"""
 
 
+"""
 ### DECOMPOSE FILE
 
-EMG_reject = []
 print('START OFFLINE DECOMPOSITION')
 offline_decomp = EMG_Decomposition(filepath=filepath, rejected_chan=EMG_reject)
 offline_decomp.run(grid_name=grid_type)
@@ -53,17 +54,7 @@
 ### DISPLAY DECOMPOSED MOTOR UNITS AND EDIT PEAKS
 #emgfile = filepath_decomp
 emgfile = emg.emg_from_json(r'C:\Manuel\Uni\Master\Stage\Code\tmsi-python-interface-main\tmsi-python-interface-main\measurements\Pre_25_b.json')
+#print(emgfile["SOURCE"])
 
 emgfile = emg.sort_mus(emgfile)
-<<<<<<< HEAD
 plotter = EditMU(emgfile)
-=======
-mupulses_before = emgfile["MUPULSES"][0]
-plotter = IptsPlotter(emgfile)
-mupulses_after = plotter.emgfile["MUPULSES"][0]
-#emg.plot_mupulses(emgfile)
-
-### GIVE OPTION TO EDIT MOTOR UNIT
-
-
->>>>>>> 8716931f
