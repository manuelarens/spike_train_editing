--- conflicted
+++ resolved
@@ -243,12 +243,7 @@
             self.plot_current_mu()
             self.fig.canvas.draw_idle()
             self.disconnect_buttons()
-<<<<<<< HEAD
-            
-=======
-            self.disconnect_buttons()
-
->>>>>>> 81488698
+            
     def onselect_add(self, eclick, erelease):
         x1, x2 = eclick.xdata, erelease.xdata
         y1, y2 = eclick.ydata, erelease.ydata
